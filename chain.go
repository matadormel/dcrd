--- conflicted
+++ resolved
@@ -1,9 +1,5 @@
-<<<<<<< HEAD
-// Copyright (c) 2014-2015 The btcsuite developers
+// Copyright (c) 2014-2016 The btcsuite developers
 // Copyright (c) 2015 The Decred developers
-=======
-// Copyright (c) 2014-2016 The btcsuite developers
->>>>>>> b89c91b9
 // Use of this source code is governed by an ISC
 // license that can be found in the LICENSE file.
 
@@ -14,17 +10,10 @@
 	"encoding/hex"
 	"encoding/json"
 
-<<<<<<< HEAD
 	"github.com/decred/dcrd/chaincfg/chainhash"
 	"github.com/decred/dcrd/dcrjson"
 	"github.com/decred/dcrd/wire"
 	"github.com/decred/dcrutil"
-=======
-	"github.com/btcsuite/btcd/btcjson"
-	"github.com/btcsuite/btcd/chaincfg/chainhash"
-	"github.com/btcsuite/btcd/wire"
-	"github.com/btcsuite/btcutil"
->>>>>>> b89c91b9
 )
 
 // FutureGetBestBlockHashResult is a future promise to deliver the result of a
@@ -117,11 +106,7 @@
 //
 // See GetBlockVerbose to retrieve a data structure with information about the
 // block instead.
-<<<<<<< HEAD
 func (c *Client) GetBlock(blockHash *chainhash.Hash) (*dcrutil.Block, error) {
-=======
-func (c *Client) GetBlock(blockHash *chainhash.Hash) (*btcutil.Block, error) {
->>>>>>> b89c91b9
 	return c.GetBlockAsync(blockHash).Receive()
 }
 
@@ -165,11 +150,7 @@
 // about a block given its hash.
 //
 // See GetBlock to retrieve a raw block instead.
-<<<<<<< HEAD
 func (c *Client) GetBlockVerbose(blockHash *chainhash.Hash, verboseTx bool) (*dcrjson.GetBlockVerboseResult, error) {
-=======
-func (c *Client) GetBlockVerbose(blockHash *chainhash.Hash, verboseTx bool) (*btcjson.GetBlockVerboseResult, error) {
->>>>>>> b89c91b9
 	return c.GetBlockVerboseAsync(blockHash, verboseTx).Receive()
 }
 
@@ -331,13 +312,8 @@
 //
 // See GetRawMempoolVerbose to retrieve data structures with information about
 // the transactions instead.
-<<<<<<< HEAD
 func (c *Client) GetRawMempool(txType dcrjson.GetRawMempoolTxTypeCmd) ([]*chainhash.Hash, error) {
 	return c.GetRawMempoolAsync(txType).Receive()
-=======
-func (c *Client) GetRawMempool() ([]*chainhash.Hash, error) {
-	return c.GetRawMempoolAsync().Receive()
->>>>>>> b89c91b9
 }
 
 // FutureGetRawMempoolVerboseResult is a future promise to deliver the result of
@@ -517,10 +493,6 @@
 
 // GetTxOut returns the transaction output info if it's unspent and
 // nil, otherwise.
-<<<<<<< HEAD
 func (c *Client) GetTxOut(txHash *chainhash.Hash, index uint32, mempool bool) (*dcrjson.GetTxOutResult, error) {
-=======
-func (c *Client) GetTxOut(txHash *chainhash.Hash, index uint32, mempool bool) (*btcjson.GetTxOutResult, error) {
->>>>>>> b89c91b9
 	return c.GetTxOutAsync(txHash, index, mempool).Receive()
 }