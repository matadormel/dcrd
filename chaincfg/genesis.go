--- conflicted
+++ resolved
@@ -1,9 +1,5 @@
-<<<<<<< HEAD
-// Copyright (c) 2014 The btcsuite developers
+// Copyright (c) 2014-2016 The btcsuite developers
 // Copyright (c) 2015-2016 The Decred developers
-=======
-// Copyright (c) 2014-2016 The btcsuite developers
->>>>>>> bd4e64d1
 // Use of this source code is governed by an ISC
 // license that can be found in the LICENSE file.
 
@@ -12,13 +8,8 @@
 import (
 	"time"
 
-<<<<<<< HEAD
 	"github.com/decred/dcrd/chaincfg/chainhash"
 	"github.com/decred/dcrd/wire"
-=======
-	"github.com/btcsuite/btcd/chaincfg/chainhash"
-	"github.com/btcsuite/btcd/wire"
->>>>>>> bd4e64d1
 )
 
 // MainNet ------------------------------------------------------------------------
@@ -62,7 +53,7 @@
 
 // genesisMerkleRoot is the hash of the first transaction in the genesis block
 // for the main network.
-var genesisMerkleRoot = genesisCoinbaseTx.TxShaFull()
+var genesisMerkleRoot = genesisCoinbaseTx.TxHashFull()
 
 // genesisBlock defines the genesis block of the block chain which serves as the
 // public transaction ledger for the main network.
@@ -95,7 +86,7 @@
 
 // genesisHash is the hash of the first block in the block chain for the main
 // network (genesis block).
-var genesisHash = genesisBlock.BlockSha()
+var genesisHash = genesisBlock.BlockHash()
 
 // TestNet ------------------------------------------------------------------------
 
@@ -144,10 +135,9 @@
 	Expiry:   0,
 }
 
-<<<<<<< HEAD
 // testNetGenesisMerkleRoot is the hash of the first transaction in the genesis block
 // for the test network.
-var testNetGenesisMerkleRoot = genesisCoinbaseTxLegacy.TxSha()
+var testNetGenesisMerkleRoot = genesisCoinbaseTxLegacy.TxHash()
 
 // testNetGenesisBlock defines the genesis block of the block chain which
 // serves as the public transaction ledger for the test network (version 3).
@@ -161,44 +151,13 @@
 		SBits:        20000000,
 		Nonce:        0x18aea41a,
 		StakeVersion: 0,
-=======
-// genesisHash is the hash of the first block in the block chain for the main
-// network (genesis block).
-var genesisHash = chainhash.Hash([chainhash.HashSize]byte{ // Make go vet happy.
-	0x6f, 0xe2, 0x8c, 0x0a, 0xb6, 0xf1, 0xb3, 0x72,
-	0xc1, 0xa6, 0xa2, 0x46, 0xae, 0x63, 0xf7, 0x4f,
-	0x93, 0x1e, 0x83, 0x65, 0xe1, 0x5a, 0x08, 0x9c,
-	0x68, 0xd6, 0x19, 0x00, 0x00, 0x00, 0x00, 0x00,
-})
-
-// genesisMerkleRoot is the hash of the first transaction in the genesis block
-// for the main network.
-var genesisMerkleRoot = chainhash.Hash([chainhash.HashSize]byte{ // Make go vet happy.
-	0x3b, 0xa3, 0xed, 0xfd, 0x7a, 0x7b, 0x12, 0xb2,
-	0x7a, 0xc7, 0x2c, 0x3e, 0x67, 0x76, 0x8f, 0x61,
-	0x7f, 0xc8, 0x1b, 0xc3, 0x88, 0x8a, 0x51, 0x32,
-	0x3a, 0x9f, 0xb8, 0xaa, 0x4b, 0x1e, 0x5e, 0x4a,
-})
-
-// genesisBlock defines the genesis block of the block chain which serves as the
-// public transaction ledger for the main network.
-var genesisBlock = wire.MsgBlock{
-	Header: wire.BlockHeader{
-		Version:    1,
-		PrevBlock:  chainhash.Hash{},         // 0000000000000000000000000000000000000000000000000000000000000000
-		MerkleRoot: genesisMerkleRoot,        // 4a5e1e4baab89f3a32518a88c31bc87f618f76673e2cc77ab2127b7afdeda33b
-		Timestamp:  time.Unix(0x495fab29, 0), // 2009-01-03 18:15:05 +0000 UTC
-		Bits:       0x1d00ffff,               // 486604799 [00000000ffff0000000000000000000000000000000000000000000000000000]
-		Nonce:      0x7c2bac1d,               // 2083236893
->>>>>>> bd4e64d1
 	},
 	Transactions: []*wire.MsgTx{&genesisCoinbaseTxLegacy},
 }
 
-<<<<<<< HEAD
 // testNetGenesisHash is the hash of the first block in the block chain for the
 // test network.
-var testNetGenesisHash = testNetGenesisBlock.BlockSha()
+var testNetGenesisHash = testNetGenesisBlock.BlockHash()
 
 // SimNet -------------------------------------------------------------------------
 
@@ -224,60 +183,6 @@
 			},
 			Sequence: 0xffffffff,
 		},
-=======
-// regTestGenesisHash is the hash of the first block in the block chain for the
-// regression test network (genesis block).
-var regTestGenesisHash = chainhash.Hash([chainhash.HashSize]byte{ // Make go vet happy.
-	0x06, 0x22, 0x6e, 0x46, 0x11, 0x1a, 0x0b, 0x59,
-	0xca, 0xaf, 0x12, 0x60, 0x43, 0xeb, 0x5b, 0xbf,
-	0x28, 0xc3, 0x4f, 0x3a, 0x5e, 0x33, 0x2a, 0x1f,
-	0xc7, 0xb2, 0xb7, 0x3c, 0xf1, 0x88, 0x91, 0x0f,
-})
-
-// regTestGenesisMerkleRoot is the hash of the first transaction in the genesis
-// block for the regression test network.  It is the same as the merkle root for
-// the main network.
-var regTestGenesisMerkleRoot = genesisMerkleRoot
-
-// regTestGenesisBlock defines the genesis block of the block chain which serves
-// as the public transaction ledger for the regression test network.
-var regTestGenesisBlock = wire.MsgBlock{
-	Header: wire.BlockHeader{
-		Version:    1,
-		PrevBlock:  chainhash.Hash{},         // 0000000000000000000000000000000000000000000000000000000000000000
-		MerkleRoot: regTestGenesisMerkleRoot, // 4a5e1e4baab89f3a32518a88c31bc87f618f76673e2cc77ab2127b7afdeda33b
-		Timestamp:  time.Unix(1296688602, 0), // 2011-02-02 23:16:42 +0000 UTC
-		Bits:       0x207fffff,               // 545259519 [7fffff0000000000000000000000000000000000000000000000000000000000]
-		Nonce:      2,
-	},
-	Transactions: []*wire.MsgTx{&genesisCoinbaseTx},
-}
-
-// testNet3GenesisHash is the hash of the first block in the block chain for the
-// test network (version 3).
-var testNet3GenesisHash = chainhash.Hash([chainhash.HashSize]byte{ // Make go vet happy.
-	0x43, 0x49, 0x7f, 0xd7, 0xf8, 0x26, 0x95, 0x71,
-	0x08, 0xf4, 0xa3, 0x0f, 0xd9, 0xce, 0xc3, 0xae,
-	0xba, 0x79, 0x97, 0x20, 0x84, 0xe9, 0x0e, 0xad,
-	0x01, 0xea, 0x33, 0x09, 0x00, 0x00, 0x00, 0x00,
-})
-
-// testNet3GenesisMerkleRoot is the hash of the first transaction in the genesis
-// block for the test network (version 3).  It is the same as the merkle root
-// for the main network.
-var testNet3GenesisMerkleRoot = genesisMerkleRoot
-
-// testNet3GenesisBlock defines the genesis block of the block chain which
-// serves as the public transaction ledger for the test network (version 3).
-var testNet3GenesisBlock = wire.MsgBlock{
-	Header: wire.BlockHeader{
-		Version:    1,
-		PrevBlock:  chainhash.Hash{},          // 0000000000000000000000000000000000000000000000000000000000000000
-		MerkleRoot: testNet3GenesisMerkleRoot, // 4a5e1e4baab89f3a32518a88c31bc87f618f76673e2cc77ab2127b7afdeda33b
-		Timestamp:  time.Unix(1296688602, 0),  // 2011-02-02 23:16:42 +0000 UTC
-		Bits:       0x1d00ffff,                // 486604799 [00000000ffff0000000000000000000000000000000000000000000000000000]
-		Nonce:      0x18aea41a,                // 414098458
->>>>>>> bd4e64d1
 	},
 	TxOut: []*wire.TxOut{
 		{
@@ -299,18 +204,6 @@
 	Expiry:   0,
 }
 
-<<<<<<< HEAD
-=======
-// simNetGenesisHash is the hash of the first block in the block chain for the
-// simulation test network.
-var simNetGenesisHash = chainhash.Hash([chainhash.HashSize]byte{ // Make go vet happy.
-	0xf6, 0x7a, 0xd7, 0x69, 0x5d, 0x9b, 0x66, 0x2a,
-	0x72, 0xff, 0x3d, 0x8e, 0xdb, 0xbb, 0x2d, 0xe0,
-	0xbf, 0xa6, 0x7b, 0x13, 0x97, 0x4b, 0xb9, 0x91,
-	0x0d, 0x11, 0x6d, 0x5c, 0xbd, 0x86, 0x3e, 0x68,
-})
-
->>>>>>> bd4e64d1
 // simNetGenesisMerkleRoot is the hash of the first transaction in the genesis
 // block for the simulation test network.  It is the same as the merkle root for
 // the main network.
@@ -320,7 +213,6 @@
 // as the public transaction ledger for the simulation test network.
 var simNetGenesisBlock = wire.MsgBlock{
 	Header: wire.BlockHeader{
-<<<<<<< HEAD
 		Version: 1,
 		PrevBlock: chainhash.Hash([chainhash.HashSize]byte{ // Make go vet happy.
 			0x00, 0x00, 0x00, 0x00, 0x00, 0x00, 0x00, 0x00,
@@ -347,14 +239,6 @@
 		Nonce:        0,
 		StakeVersion: 0,
 		Height:       0,
-=======
-		Version:    1,
-		PrevBlock:  chainhash.Hash{},         // 0000000000000000000000000000000000000000000000000000000000000000
-		MerkleRoot: simNetGenesisMerkleRoot,  // 4a5e1e4baab89f3a32518a88c31bc87f618f76673e2cc77ab2127b7afdeda33b
-		Timestamp:  time.Unix(1401292357, 0), // 2014-05-28 15:52:37 +0000 UTC
-		Bits:       0x207fffff,               // 545259519 [7fffff0000000000000000000000000000000000000000000000000000000000]
-		Nonce:      2,
->>>>>>> bd4e64d1
 	},
 	Transactions:  []*wire.MsgTx{&regTestGenesisCoinbaseTx},
 	STransactions: []*wire.MsgTx{},
@@ -362,4 +246,4 @@
 
 // simNetGenesisHash is the hash of the first block in the block chain for the
 // simulation test network.
-var simNetGenesisHash = simNetGenesisBlock.BlockSha()+var simNetGenesisHash = simNetGenesisBlock.BlockHash()