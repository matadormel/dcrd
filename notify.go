--- conflicted
+++ resolved
@@ -1,9 +1,5 @@
-<<<<<<< HEAD
-// Copyright (c) 2014-2015 The btcsuite developers
+// Copyright (c) 2014-2016 The btcsuite developers
 // Copyright (c) 2015 The Decred developers
-=======
-// Copyright (c) 2014-2016 The btcsuite developers
->>>>>>> b89c91b9
 // Use of this source code is governed by an ISC
 // license that can be found in the LICENSE file.
 
@@ -15,23 +11,13 @@
 	"encoding/json"
 	"errors"
 	"fmt"
-<<<<<<< HEAD
 	"strconv"
-	"sync"
 	"time"
 
 	"github.com/decred/dcrd/chaincfg/chainhash"
 	"github.com/decred/dcrd/dcrjson"
 	"github.com/decred/dcrd/wire"
 	"github.com/decred/dcrutil"
-=======
-	"time"
-
-	"github.com/btcsuite/btcd/btcjson"
-	"github.com/btcsuite/btcd/chaincfg/chainhash"
-	"github.com/btcsuite/btcd/wire"
-	"github.com/btcsuite/btcutil"
->>>>>>> b89c91b9
 )
 
 var (
@@ -47,8 +33,6 @@
 // registered notification so the state can be automatically re-established on
 // reconnect.
 type notificationState struct {
-<<<<<<< HEAD
-	sync.Mutex
 	notifyBlocks                bool
 	notifyWinningTickets        bool
 	notifySpentAndMissedTickets bool
@@ -58,13 +42,6 @@
 	notifyNewTxVerbose          bool
 	notifyReceived              map[string]struct{}
 	notifySpent                 map[dcrjson.OutPoint]struct{}
-=======
-	notifyBlocks       bool
-	notifyNewTx        bool
-	notifyNewTxVerbose bool
-	notifyReceived     map[string]struct{}
-	notifySpent        map[btcjson.OutPoint]struct{}
->>>>>>> b89c91b9
 }
 
 // Copy returns a deep copy of the receiver.
@@ -122,18 +99,13 @@
 	// (best) chain.  It will only be invoked if a preceding call to
 	// NotifyBlocks has been made to register for the notification and the
 	// function is non-nil.
-<<<<<<< HEAD
 	OnBlockConnected func(hash *chainhash.Hash, height int32, t time.Time,
 		vb uint16)
-=======
-	OnBlockConnected func(hash *chainhash.Hash, height int32, t time.Time)
->>>>>>> b89c91b9
 
 	// OnBlockDisconnected is invoked when a block is disconnected from the
 	// longest (best) chain.  It will only be invoked if a preceding call to
 	// NotifyBlocks has been made to register for the notification and the
 	// function is non-nil.
-<<<<<<< HEAD
 	OnBlockDisconnected func(hash *chainhash.Hash, height int32, t time.Time,
 		vb uint16)
 
@@ -176,9 +148,6 @@
 	OnStakeDifficulty func(hash *chainhash.Hash,
 		height int64,
 		stakeDiff int64)
-=======
-	OnBlockDisconnected func(hash *chainhash.Hash, height int32, t time.Time)
->>>>>>> b89c91b9
 
 	// OnRecvTx is invoked when a transaction that receives funds to a
 	// registered address is received into the memory pool and also
@@ -215,11 +184,7 @@
 	// memory pool.  It will only be invoked if a preceding call to
 	// NotifyNewTransactions with the verbose flag set to false has been
 	// made to register for the notification and the function is non-nil.
-<<<<<<< HEAD
 	OnTxAccepted func(hash *chainhash.Hash, amount dcrutil.Amount)
-=======
-	OnTxAccepted func(hash *chainhash.Hash, amount btcutil.Amount)
->>>>>>> b89c91b9
 
 	// OnTxAccepted is invoked when a transaction is accepted into the
 	// memory pool.  It will only be invoked if a preceding call to
@@ -297,24 +262,16 @@
 			return
 		}
 
-<<<<<<< HEAD
 		blockSha, blockHeight, blockTime, voteBits, err :=
 			parseChainNtfnParams(ntfn.Params)
-=======
-		blockHash, blockHeight, blockTime, err := parseChainNtfnParams(ntfn.Params)
->>>>>>> b89c91b9
 		if err != nil {
 			log.Warnf("Received invalid block connected "+
 				"notification: %v", err)
 			return
 		}
 
-<<<<<<< HEAD
 		c.ntfnHandlers.OnBlockConnected(blockSha, blockHeight, blockTime,
 			voteBits)
-=======
-		c.ntfnHandlers.OnBlockConnected(blockHash, blockHeight, blockTime)
->>>>>>> b89c91b9
 
 	// OnBlockDisconnected
 	case dcrjson.BlockDisconnectedNtfnMethod:
@@ -324,19 +281,14 @@
 			return
 		}
 
-<<<<<<< HEAD
 		blockSha, blockHeight, blockTime, voteBits, err :=
 			parseChainNtfnParams(ntfn.Params)
-=======
-		blockHash, blockHeight, blockTime, err := parseChainNtfnParams(ntfn.Params)
->>>>>>> b89c91b9
 		if err != nil {
 			log.Warnf("Received invalid block connected "+
 				"notification: %v", err)
 			return
 		}
 
-<<<<<<< HEAD
 		c.ntfnHandlers.OnBlockDisconnected(blockSha, blockHeight, blockTime,
 			voteBits)
 
@@ -438,9 +390,6 @@
 		c.ntfnHandlers.OnStakeDifficulty(blockSha,
 			blockHeight,
 			stakeDiff)
-=======
-		c.ntfnHandlers.OnBlockDisconnected(blockHash, blockHeight, blockTime)
->>>>>>> b89c91b9
 
 	// OnRecvTx
 	case dcrjson.RecvTxNtfnMethod:
@@ -673,11 +622,7 @@
 // parseChainNtfnParams parses out the block hash and height from the parameters
 // of blockconnected and blockdisconnected notifications.
 func parseChainNtfnParams(params []json.RawMessage) (*chainhash.Hash,
-<<<<<<< HEAD
 	int32, time.Time, uint16, error) {
-=======
-	int32, time.Time, error) {
->>>>>>> b89c91b9
 
 	if len(params) != 4 {
 		return nil, 0, time.Time{}, 0, wrongNumParams(len(params))
@@ -711,13 +656,8 @@
 		return nil, 0, time.Time{}, 0, err
 	}
 
-<<<<<<< HEAD
-	// Create ShaHash from block sha string.
-	blockSha, err := chainhash.NewHashFromStr(blockShaStr)
-=======
 	// Create hash from block hash string.
 	blockHash, err := chainhash.NewHashFromStr(blockHashStr)
->>>>>>> b89c91b9
 	if err != nil {
 		return nil, 0, time.Time{}, 0, err
 	}
@@ -725,8 +665,7 @@
 	// Create time.Time from unix time.
 	blockTime := time.Unix(blockTimeUnix, 0)
 
-<<<<<<< HEAD
-	return blockSha, blockHeight, blockTime, voteBits, nil
+	return blockHash, blockHeight, blockTime, voteBits, nil
 }
 
 func parseReorganizationNtfnParams(params []json.RawMessage) (*chainhash.Hash,
@@ -1017,9 +956,6 @@
 	}
 
 	return bHash, bHeight, stakeDiff, nil
-=======
-	return blockHash, blockHeight, blockTime, nil
->>>>>>> b89c91b9
 }
 
 // parseChainTxNtfnParams parses out the transaction and optional details about
@@ -1061,15 +997,9 @@
 	}
 
 	// TODO: Change recvtx and redeemingtx callback signatures to use
-<<<<<<< HEAD
 	// nicer types for details about the block (block sha as a
 	// dcrwire.ShaHash, block time as a time.Time, etc.).
 	return dcrutil.NewTx(&msgTx), block, nil
-=======
-	// nicer types for details about the block (block hash as a
-	// chainhash.Hash, block time as a time.Time, etc.).
-	return btcutil.NewTx(&msgTx), block, nil
->>>>>>> b89c91b9
 }
 
 // parseRescanProgressParams parses out the height of the last rescanned block
@@ -1112,11 +1042,7 @@
 // parseTxAcceptedNtfnParams parses out the transaction hash and total amount
 // from the parameters of a txaccepted notification.
 func parseTxAcceptedNtfnParams(params []json.RawMessage) (*chainhash.Hash,
-<<<<<<< HEAD
 	dcrutil.Amount, error) {
-=======
-	btcutil.Amount, error) {
->>>>>>> b89c91b9
 
 	if len(params) != 2 {
 		return nil, 0, wrongNumParams(len(params))
@@ -1143,20 +1069,12 @@
 	}
 
 	// Decode string encoding of transaction sha.
-<<<<<<< HEAD
-	txSha, err := chainhash.NewHashFromStr(txShaStr)
-=======
 	txHash, err := chainhash.NewHashFromStr(txHashStr)
->>>>>>> b89c91b9
 	if err != nil {
 		return nil, 0, err
 	}
 
-<<<<<<< HEAD
-	return txSha, dcrutil.Amount(amt), nil
-=======
-	return txHash, btcutil.Amount(amt), nil
->>>>>>> b89c91b9
+	return txHash, dcrutil.Amount(amt), nil
 }
 
 // parseTxAcceptedVerboseNtfnParams parses out details about a raw transaction
@@ -1904,15 +1822,9 @@
 // callback for a good callsite to reissue rescan requests on connect and
 // reconnect.
 //
-<<<<<<< HEAD
 // NOTE: This is a dcrd extension and requires a websocket connection.
 func (c *Client) RescanAsync(startBlock *chainhash.Hash,
 	addresses []dcrutil.Address,
-=======
-// NOTE: This is a btcd extension and requires a websocket connection.
-func (c *Client) RescanAsync(startBlock *chainhash.Hash,
-	addresses []btcutil.Address,
->>>>>>> b89c91b9
 	outpoints []*wire.OutPoint) FutureRescanResult {
 
 	// Not supported in HTTP POST mode.
@@ -1944,11 +1856,7 @@
 		ops = append(ops, newOutPointFromWire(op))
 	}
 
-<<<<<<< HEAD
-	cmd := dcrjson.NewRescanCmd(startBlockShaStr, addrs, ops, nil)
-=======
-	cmd := btcjson.NewRescanCmd(startBlockHashStr, addrs, ops, nil)
->>>>>>> b89c91b9
+	cmd := dcrjson.NewRescanCmd(startBlockHashStr, addrs, ops, nil)
 	return c.sendCmd(cmd)
 }
 
@@ -1977,15 +1885,9 @@
 // callback for a good callsite to reissue rescan requests on connect and
 // reconnect.
 //
-<<<<<<< HEAD
 // NOTE: This is a dcrd extension and requires a websocket connection.
 func (c *Client) Rescan(startBlock *chainhash.Hash,
 	addresses []dcrutil.Address,
-=======
-// NOTE: This is a btcd extension and requires a websocket connection.
-func (c *Client) Rescan(startBlock *chainhash.Hash,
-	addresses []btcutil.Address,
->>>>>>> b89c91b9
 	outpoints []*wire.OutPoint) error {
 
 	return c.RescanAsync(startBlock, addresses, outpoints).Receive()
@@ -1997,15 +1899,9 @@
 //
 // See RescanEndBlock for the blocking version and more details.
 //
-<<<<<<< HEAD
 // NOTE: This is a dcrd extension and requires a websocket connection.
 func (c *Client) RescanEndBlockAsync(startBlock *chainhash.Hash,
 	addresses []dcrutil.Address, outpoints []*wire.OutPoint,
-=======
-// NOTE: This is a btcd extension and requires a websocket connection.
-func (c *Client) RescanEndBlockAsync(startBlock *chainhash.Hash,
-	addresses []btcutil.Address, outpoints []*wire.OutPoint,
->>>>>>> b89c91b9
 	endBlock *chainhash.Hash) FutureRescanResult {
 
 	// Not supported in HTTP POST mode.
@@ -2040,13 +1936,8 @@
 		ops = append(ops, newOutPointFromWire(op))
 	}
 
-<<<<<<< HEAD
-	cmd := dcrjson.NewRescanCmd(startBlockShaStr, addrs, ops,
-		&endBlockShaStr)
-=======
-	cmd := btcjson.NewRescanCmd(startBlockHashStr, addrs, ops,
+	cmd := dcrjson.NewRescanCmd(startBlockHashStr, addrs, ops,
 		&endBlockHashStr)
->>>>>>> b89c91b9
 	return c.sendCmd(cmd)
 }
 
@@ -2068,15 +1959,9 @@
 //
 // See Rescan to also perform a rescan through current end of the longest chain.
 //
-<<<<<<< HEAD
 // NOTE: This is a dcrd extension and requires a websocket connection.
 func (c *Client) RescanEndHeight(startBlock *chainhash.Hash,
 	addresses []dcrutil.Address, outpoints []*wire.OutPoint,
-=======
-// NOTE: This is a btcd extension and requires a websocket connection.
-func (c *Client) RescanEndHeight(startBlock *chainhash.Hash,
-	addresses []btcutil.Address, outpoints []*wire.OutPoint,
->>>>>>> b89c91b9
 	endBlock *chainhash.Hash) error {
 
 	return c.RescanEndBlockAsync(startBlock, addresses, outpoints,
