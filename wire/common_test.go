--- conflicted
+++ resolved
@@ -1,9 +1,5 @@
-<<<<<<< HEAD
-// Copyright (c) 2013-2015 The btcsuite developers
+// Copyright (c) 2013-2016 The btcsuite developers
 // Copyright (c) 2015-2016 The Decred developers
-=======
-// Copyright (c) 2013-2016 The btcsuite developers
->>>>>>> d406d9e5
 // Use of this source code is governed by an ISC
 // license that can be found in the LICENSE file.
 
@@ -20,16 +16,11 @@
 	"github.com/davecgh/go-spew/spew"
 
 	"github.com/decred/dcrd/chaincfg/chainhash"
-	"github.com/decred/dcrd/wire"
 )
 
 // mainNetGenesisHash is the hash of the first block in the block chain for the
 // main network (genesis block).
-<<<<<<< HEAD
 var mainNetGenesisHash = chainhash.Hash([chainhash.HashSize]byte{ // Make go vet happy.
-=======
-var mainNetGenesisHash = ShaHash([HashSize]byte{ // Make go vet happy.
->>>>>>> d406d9e5
 	0x6f, 0xe2, 0x8c, 0x0a, 0xb6, 0xf1, 0xb3, 0x72,
 	0xc1, 0xa6, 0xa2, 0x46, 0xae, 0x63, 0xf7, 0x4f,
 	0x93, 0x1e, 0x83, 0x65, 0xe1, 0x5a, 0x08, 0x9c,
@@ -38,11 +29,7 @@
 
 // mainNetGenesisMerkleRoot is the hash of the first transaction in the genesis
 // block for the main network.
-<<<<<<< HEAD
 var mainNetGenesisMerkleRoot = chainhash.Hash([chainhash.HashSize]byte{ // Make go vet happy.
-=======
-var mainNetGenesisMerkleRoot = ShaHash([HashSize]byte{ // Make go vet happy.
->>>>>>> d406d9e5
 	0x3b, 0xa3, 0xed, 0xfd, 0x7a, 0x7b, 0x12, 0xb2,
 	0x7a, 0xc7, 0x2c, 0x3e, 0x67, 0x76, 0x8f, 0x61,
 	0x7f, 0xc8, 0x1b, 0xc3, 0x88, 0x8a, 0x51, 0x32,
@@ -119,11 +106,7 @@
 			},
 		},
 		{
-<<<<<<< HEAD
 			(*chainhash.Hash)(&[chainhash.HashSize]byte{ // Make go vet happy.
-=======
-			(*ShaHash)(&[HashSize]byte{ // Make go vet happy.
->>>>>>> d406d9e5
 				0x01, 0x02, 0x03, 0x04, 0x05, 0x06, 0x07, 0x08,
 				0x09, 0x0a, 0x0b, 0x0c, 0x0d, 0x0e, 0x0f, 0x10,
 				0x11, 0x12, 0x13, 0x14, 0x15, 0x16, 0x17, 0x18,
@@ -145,13 +128,8 @@
 			[]byte{0x01, 0x00, 0x00, 0x00},
 		},
 		{
-<<<<<<< HEAD
-			wire.CurrencyNet(wire.MainNet),
+			CurrencyNet(MainNet),
 			[]byte{0xf9, 0x00, 0xb4, 0xd9},
-=======
-			BitcoinNet(MainNet),
-			[]byte{0xf9, 0xbe, 0xb4, 0xd9},
->>>>>>> d406d9e5
 		},
 		// Type not supported by the "fast" path and requires reflection.
 		{
@@ -227,11 +205,7 @@
 			0, io.ErrShortWrite, io.EOF,
 		},
 		{
-<<<<<<< HEAD
 			(*chainhash.Hash)(&[chainhash.HashSize]byte{ // Make go vet happy.
-=======
-			(*ShaHash)(&[HashSize]byte{ // Make go vet happy.
->>>>>>> d406d9e5
 				0x01, 0x02, 0x03, 0x04, 0x05, 0x06, 0x07, 0x08,
 				0x09, 0x0a, 0x0b, 0x0c, 0x0d, 0x0e, 0x0f, 0x10,
 				0x11, 0x12, 0x13, 0x14, 0x15, 0x16, 0x17, 0x18,
@@ -239,15 +213,9 @@
 			}),
 			0, io.ErrShortWrite, io.EOF,
 		},
-<<<<<<< HEAD
-		{wire.ServiceFlag(wire.SFNodeNetwork), 0, io.ErrShortWrite, io.EOF},
-		{wire.InvType(wire.InvTypeTx), 0, io.ErrShortWrite, io.EOF},
-		{wire.CurrencyNet(wire.MainNet), 0, io.ErrShortWrite, io.EOF},
-=======
 		{ServiceFlag(SFNodeNetwork), 0, io.ErrShortWrite, io.EOF},
 		{InvType(InvTypeTx), 0, io.ErrShortWrite, io.EOF},
-		{BitcoinNet(MainNet), 0, io.ErrShortWrite, io.EOF},
->>>>>>> d406d9e5
+		{CurrencyNet(MainNet), 0, io.ErrShortWrite, io.EOF},
 	}
 
 	t.Logf("Running %d tests", len(tests))
