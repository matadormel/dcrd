// Copyright (c) 2013-2016 The btcsuite developers
// Copyright (c) 2015-2016 The Decred developers
// Use of this source code is governed by an ISC
// license that can be found in the LICENSE file.

package wire

import (
	"bytes"
	"fmt"
	"io"
	"net"
	"strings"
	"time"
)

// MaxUserAgentLen is the maximum allowed length for the user agent field in a
// version message (MsgVersion).
const MaxUserAgentLen = 256

// DefaultUserAgent for wire in the stack
<<<<<<< HEAD
const DefaultUserAgent = "/dcrwire:0.2.2/"
=======
const DefaultUserAgent = "/btcwire:0.5.0/"
>>>>>>> d009185a

// MsgVersion implements the Message interface and represents a decred version
// message.  It is used for a peer to advertise itself as soon as an outbound
// connection is made.  The remote peer then uses this information along with
// its own to negotiate.  The remote peer must then respond with a version
// message of its own containing the negotiated values followed by a verack
// message (MsgVerAck).  This exchange must take place before any further
// communication is allowed to proceed.
type MsgVersion struct {
	// Version of the protocol the node is using.
	ProtocolVersion int32

	// Bitfield which identifies the enabled services.
	Services ServiceFlag

	// Time the message was generated.  This is encoded as an int64 on the wire.
	Timestamp time.Time

	// Address of the remote peer.
	AddrYou NetAddress

	// Address of the local peer.
	AddrMe NetAddress

	// Unique value associated with message that is used to detect self
	// connections.
	Nonce uint64

	// The user agent that generated messsage.  This is a encoded as a varString
	// on the wire.  This has a max length of MaxUserAgentLen.
	UserAgent string

	// Last block seen by the generator of the version message.
	LastBlock int32

	// Don't announce transactions to peer.
	DisableRelayTx bool
}

// HasService returns whether the specified service is supported by the peer
// that generated the message.
func (msg *MsgVersion) HasService(service ServiceFlag) bool {
	return msg.Services&service == service
}

// AddService adds service as a supported service by the peer generating the
// message.
func (msg *MsgVersion) AddService(service ServiceFlag) {
	msg.Services |= service
}

// BtcDecode decodes r using the decred protocol encoding into the receiver.
// The version message is special in that the protocol version hasn't been
// negotiated yet.  As a result, the pver field is ignored and any fields which
// are added in new versions are optional.  This also mean that r must be a
// *bytes.Buffer so the number of remaining bytes can be ascertained.
//
// This is part of the Message interface implementation.
func (msg *MsgVersion) BtcDecode(r io.Reader, pver uint32) error {
	buf, ok := r.(*bytes.Buffer)
	if !ok {
		return fmt.Errorf("MsgVersion.BtcDecode reader is not a " +
			"*bytes.Buffer")
	}

	err := readElements(buf, &msg.ProtocolVersion, &msg.Services,
		(*int64Time)(&msg.Timestamp))
	if err != nil {
		return err
	}

	err = readNetAddress(buf, pver, &msg.AddrYou, false)
	if err != nil {
		return err
	}

	// Protocol versions >= 106 added a from address, nonce, and user agent
	// field and they are only considered present if there are bytes
	// remaining in the message.
	if buf.Len() > 0 {
		err = readNetAddress(buf, pver, &msg.AddrMe, false)
		if err != nil {
			return err
		}
	}
	if buf.Len() > 0 {
		err = readElement(buf, &msg.Nonce)
		if err != nil {
			return err
		}
	}
	if buf.Len() > 0 {
		userAgent, err := ReadVarString(buf, pver)
		if err != nil {
			return err
		}
		err = validateUserAgent(userAgent)
		if err != nil {
			return err
		}
		msg.UserAgent = userAgent
	}

	// Protocol versions >= 209 added a last known block field.  It is only
	// considered present if there are bytes remaining in the message.
	if buf.Len() > 0 {
		err = readElement(buf, &msg.LastBlock)
		if err != nil {
			return err
		}
	}

	// There was no relay transactions field before BIP0037Version, but
	// the default behavior prior to the addition of the field was to always
	// relay transactions.
	if buf.Len() > 0 {
		// It's safe to ignore the error here since the buffer has at
		// least one byte and that byte will result in a boolean value
		// regardless of its value.  Also, the wire encoding for the
		// field is true when transactions should be relayed, so reverse
		// it for the DisableRelayTx field.
		var relayTx bool
		readElement(r, &relayTx)
		msg.DisableRelayTx = !relayTx
	}

	return nil
}

// BtcEncode encodes the receiver to w using the decred protocol encoding.
// This is part of the Message interface implementation.
func (msg *MsgVersion) BtcEncode(w io.Writer, pver uint32) error {
	err := validateUserAgent(msg.UserAgent)
	if err != nil {
		return err
	}

	err = writeElements(w, msg.ProtocolVersion, msg.Services,
		msg.Timestamp.Unix())
	if err != nil {
		return err
	}

	err = writeNetAddress(w, pver, &msg.AddrYou, false)
	if err != nil {
		return err
	}

	err = writeNetAddress(w, pver, &msg.AddrMe, false)
	if err != nil {
		return err
	}

	err = writeElement(w, msg.Nonce)
	if err != nil {
		return err
	}

	err = WriteVarString(w, pver, msg.UserAgent)
	if err != nil {
		return err
	}

	err = writeElement(w, msg.LastBlock)
	if err != nil {
		return err
	}

	return writeElement(w, !msg.DisableRelayTx)
}

// Command returns the protocol command string for the message.  This is part
// of the Message interface implementation.
func (msg *MsgVersion) Command() string {
	return CmdVersion
}

// MaxPayloadLength returns the maximum length the payload can be for the
// receiver.  This is part of the Message interface implementation.
func (msg *MsgVersion) MaxPayloadLength(pver uint32) uint32 {
	// XXX: <= 106 different

	// Protocol version 4 bytes + services 8 bytes + timestamp 8 bytes +
	// remote and local net addresses + nonce 8 bytes + length of user
	// agent (varInt) + max allowed useragent length + last block 4 bytes +
	// relay transactions flag 1 byte.
	return 33 + (maxNetAddressPayload(pver) * 2) + MaxVarIntPayload +
		MaxUserAgentLen
}

// NewMsgVersion returns a new decred version message that conforms to the
// Message interface using the passed parameters and defaults for the remaining
// fields.
func NewMsgVersion(me *NetAddress, you *NetAddress, nonce uint64,
	lastBlock int32) *MsgVersion {

	// Limit the timestamp to one second precision since the protocol
	// doesn't support better.
	return &MsgVersion{
		ProtocolVersion: int32(ProtocolVersion),
		Services:        0,
		Timestamp:       time.Unix(time.Now().Unix(), 0),
		AddrYou:         *you,
		AddrMe:          *me,
		Nonce:           nonce,
		UserAgent:       DefaultUserAgent,
		LastBlock:       lastBlock,
		DisableRelayTx:  false,
	}
}

// NewMsgVersionFromConn is a convenience function that extracts the remote
// and local address from conn and returns a new decred version message that
// conforms to the Message interface.  See NewMsgVersion.
func NewMsgVersionFromConn(conn net.Conn, nonce uint64,
	lastBlock int32) (*MsgVersion, error) {

	// Don't assume any services until we know otherwise.
	lna, err := NewNetAddress(conn.LocalAddr(), 0)
	if err != nil {
		return nil, err
	}

	// Don't assume any services until we know otherwise.
	rna, err := NewNetAddress(conn.RemoteAddr(), 0)
	if err != nil {
		return nil, err
	}

	return NewMsgVersion(lna, rna, nonce, lastBlock), nil
}

// validateUserAgent checks userAgent length against MaxUserAgentLen
func validateUserAgent(userAgent string) error {
	if len(userAgent) > MaxUserAgentLen {
		str := fmt.Sprintf("user agent too long [len %v, max %v]",
			len(userAgent), MaxUserAgentLen)
		return messageError("MsgVersion", str)
	}
	return nil
}

// AddUserAgent adds a user agent to the user agent string for the version
// message.  The version string is not defined to any strict format, although
// it is recommended to use the form "major.minor.revision" e.g. "2.6.41".
func (msg *MsgVersion) AddUserAgent(name string, version string,
	comments ...string) error {

	newUserAgent := fmt.Sprintf("%s:%s", name, version)
	if len(comments) != 0 {
		newUserAgent = fmt.Sprintf("%s(%s)", newUserAgent,
			strings.Join(comments, "; "))
	}
	newUserAgent = fmt.Sprintf("%s%s/", msg.UserAgent, newUserAgent)
	err := validateUserAgent(newUserAgent)
	if err != nil {
		return err
	}
	msg.UserAgent = newUserAgent
	return nil
}<|MERGE_RESOLUTION|>--- conflicted
+++ resolved
@@ -1,5 +1,5 @@
 // Copyright (c) 2013-2016 The btcsuite developers
-// Copyright (c) 2015-2016 The Decred developers
+// Copyright (c) 2015-2017 The Decred developers
 // Use of this source code is governed by an ISC
 // license that can be found in the LICENSE file.
 
@@ -19,11 +19,7 @@
 const MaxUserAgentLen = 256
 
 // DefaultUserAgent for wire in the stack
-<<<<<<< HEAD
-const DefaultUserAgent = "/dcrwire:0.2.2/"
-=======
-const DefaultUserAgent = "/btcwire:0.5.0/"
->>>>>>> d009185a
+const DefaultUserAgent = "/dcrwire:0.3.0/"
 
 // MsgVersion implements the Message interface and represents a decred version
 // message.  It is used for a peer to advertise itself as soon as an outbound
